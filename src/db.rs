--- conflicted
+++ resolved
@@ -20,7 +20,7 @@
 
 use libc::{self, c_char, c_int, c_uchar, c_void, size_t};
 use std::collections::BTreeMap;
-use std::ffi::CString;
+use std::ffi::{CStr, CString};
 use std::fmt;
 use std::fs;
 use std::ops::Deref;
@@ -28,11 +28,7 @@
 use std::ptr;
 use std::slice;
 use std::str;
-<<<<<<< HEAD
 use std::sync::{Arc, RwLock};
-=======
-use std::ffi::CStr;
->>>>>>> e7da7ec7
 
 pub fn new_bloom_filter(bits: c_int) -> *mut ffi::rocksdb_filterpolicy_t {
     unsafe { ffi::rocksdb_filterpolicy_create_bloom(bits) }
